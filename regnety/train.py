--- conflicted
+++ resolved
@@ -97,15 +97,9 @@
 
 with strategy.scope():    
     model = tutil.make_model(flops, train_cfg)
-<<<<<<< HEAD
     model.load_weights(log_location + "/init_weights/" + flops.upper())
 #     model.load_weights("gs://adityakane-train/models/08_25_2021_17h52m/all_model_epoch_55_val_loss_2.95")
     logging.info("Model loaded")
-    
-=======
-    # model.load_weights(log_location + "/init_weights/" + flops.upper())
-    logging.info("Model loaded")
->>>>>>> faf95822
 
 train_ds = ImageNet(train_prep_cfg).make_dataset()
 val_ds = ImageNet(val_prep_cfg).make_dataset()
@@ -127,12 +121,10 @@
 callbacks = trial_callbacks if trial else tutil.get_callbacks(
     train_cfg, date_time)
 
-<<<<<<< HEAD
+
 # count = 55 * 1250
 # callbacks[0].count = count
 
-=======
->>>>>>> faf95822
 history = model.fit(
     train_ds,
    	epochs=train_cfg.total_epochs,
