--- conflicted
+++ resolved
@@ -171,13 +171,10 @@
 
 def make_model(flops, train_cfg):
     optim = get_optimizer(train_cfg)
-<<<<<<< HEAD
 #     optim = tf.keras.optimizers.Nadam(learning_rate=train_cfg.base_lr)
     model = regnety.regnety.models.model.RegNetY(flops)
 #     model = SAMModel(model)
-=======
-    model = regnety.models.model.RegNetY(flops)
->>>>>>> faf95822
+
     model.compile(
         loss=tf.keras.losses.CategoricalCrossentropy(from_logits=True, label_smoothing=0.2),
         optimizer=optim,
